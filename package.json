--- conflicted
+++ resolved
@@ -1,10 +1,10 @@
 {
   "name": "pulsesurfer",
-<<<<<<< HEAD
+
   "version": "2.1.9",
-=======
-  "version": "2.1.8",
->>>>>>> dee779ca
+
+
+
   "description": "",
   "main": "start.js",
   "keywords": [],
